--- conflicted
+++ resolved
@@ -5,12 +5,8 @@
 PRETRAINED_WEIGHTS_PATH = "./notebooks/p2m/pretrained/vgg16-p2m.pth"
 
 class VGG16TensorflowAlign(nn.Module):
-<<<<<<< HEAD
 
     def __init__(self, n_classes_input=3):
-=======
-    def __init__(self, n_classes_input=1):
->>>>>>> 63d402e6
         super(VGG16TensorflowAlign, self).__init__()
 
         self.features_dim = 960
